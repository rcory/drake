/// @file
///
/// This demo sets up a simple dynamic simulation for the Allegro hand using
/// the multi-body library with inverse dynamics control.
/// Note: If data logging is desired, do not run with Bazel. Instead, run with, e.g.
/// ./bazel-bin/examples/allegro_hand/teleop_manus_IDC/run_teleop - -simulation_time=2 -log_state=true



#include <fstream>
#include <gflags/gflags.h>

#include "drake/common/drake_assert.h"
#include "drake/common/find_resource.h"
#include "drake/common/text_logging_gflags.h"
#include "drake/examples/allegro_hand/allegro_common.h"
#include "drake/examples/allegro_hand/allegro_lcm.h"
#include "drake/geometry/geometry_visualization.h"
#include "drake/geometry/scene_graph.h"
#include "drake/lcm/drake_lcm.h"
#include "drake/lcmt_allegro_command.hpp"
#include "drake/lcmt_allegro_status.hpp"
#include "drake/math/rotation_matrix.h"
#include "drake/multibody/parsing/parser.h"
#include "drake/multibody/plant/contact_results.h"
#include "drake/multibody/plant/contact_results_to_lcm.h"
#include "drake/multibody/plant/multibody_plant.h"
#include "drake/multibody/tree/revolute_joint.h"
#include "drake/multibody/tree/uniform_gravity_field_element.h"
#include "drake/multibody/tree/weld_joint.h"
#include "drake/systems/analysis/simulator.h"
#include "drake/systems/analysis/runge_kutta2_integrator.h"
#include "drake/systems/controllers/inverse_dynamics_controller.h"
#include "drake/systems/framework/diagram.h"
#include "drake/systems/framework/diagram_builder.h"
#include "drake/systems/lcm/connect_lcm_scope.h"
#include "drake/systems/lcm/lcm_interface_system.h"
#include "drake/systems/lcm/lcm_publisher_system.h"
#include "drake/systems/lcm/lcm_subscriber_system.h"
#include "drake/systems/primitives/constant_vector_source.h"
#include "drake/systems/primitives/demultiplexer.h"
#include "drake/systems/primitives/multiplexer.h"
#include "drake/systems/primitives/signal_logger.h"

namespace drake {
namespace examples {
namespace allegro_hand {

using drake::math::RigidTransformd;
using drake::math::RollPitchYawd;
using drake::multibody::ModelInstanceIndex;
using drake::multibody::MultibodyPlant;
using drake::lcm::DrakeLcm;

DEFINE_double(simulation_time, std::numeric_limits<double>::infinity(),
              "Desired duration of the simulation in seconds");
DEFINE_double(time_constant, 0.085, "Time constant for actuator delay");
DEFINE_bool(use_right_hand, true,
            "Which hand to model: true for right hand or false for left hand");
DEFINE_double(kp, 1000000,
              "Proportional control gain for all joints, 1000000 seems good");
DEFINE_double(ki, 0, "Integral control gain for all joints, 0 seems good");
DEFINE_double(kd, 1500,
              "Derivative control gain for all joints, 1500 seems good");
DEFINE_double(max_time_step, 5.0e-4,
              "Discretization time step used for MBP.");
DEFINE_double(rk_time_step, 1e-3, "Time step used for runge-kutta integrator.");
DEFINE_bool(add_gravity, true,
            "Indicator for whether terrestrial gravity"
            " (9.81 m/s²) is included or not.");
DEFINE_double(target_realtime_rate, 1,
              "Desired rate relative to real time.  See documentation for "
              "Simulator::set_target_realtime_rate() for details.");
DEFINE_double(floor_coef_static_friction, 0.5,
              "Coefficient of static friction for the floor.");
DEFINE_double(floor_coef_kinetic_friction, 0.5,
              "Coefficient of kinetic friction for the floor. "
              "When time_step > 0, this value is ignored. Only the "
              "coefficient of static friction is used in fixed-time step.");
DEFINE_double(hand_angle, 100,
              "Angle in degrees to rotate hand base about Y axis.");
DEFINE_double(hand_height, 0.15, "Height in meters to raise hand above floor.");
DEFINE_double(object_x, 0.1, "Object's initial x position in meters.");
DEFINE_double(object_y, 0, "Object's initial y position in meters.");
DEFINE_double(object_z, 0.025, "Object's initial z position in meters.");
DEFINE_bool(log_state, false, "Whether to log desired and actual state data to a file");

/// A re-implementation of a low pass filter that directly inherets from
/// LeafSystem (and not VectorSystem).
class LowPassFilter : public systems::LeafSystem<double> {
 public:
  DRAKE_NO_COPY_NO_MOVE_NO_ASSIGN(LowPassFilter);
  LowPassFilter(double time_constant, int size)
      : time_constants_(VectorX<double>::Ones(size) * time_constant) {
    DRAKE_ASSERT(time_constants_.size() > 0);
    DRAKE_ASSERT((time_constants_.array() > 0).all());
    this->DeclareContinuousState(time_constants_.size());
    this->DeclareVectorInputPort(
        "input", systems::BasicVector<double>(time_constants_.size()));
    this->DeclareVectorOutputPort(
        "output", systems::BasicVector<double>(time_constants_.size()),
        &LowPassFilter::CalcOutput);
  }

  void DoCalcTimeDerivatives(
      const systems::Context<double>& context,
      systems::ContinuousState<double>* derivatives) const final {
    auto input = this->EvalVectorInput(context, 0)->get_value();

    DRAKE_ASSERT(context.has_only_continuous_state());
    auto state_vector = context.get_continuous_state_vector().CopyToVector();

    auto& derivatives_vector = derivatives->get_mutable_vector();

    derivatives_vector.SetFromVector((input - state_vector).array() /
                                     time_constants_.array());
  }

  void CalcOutput(const systems::Context<double>& context,
                  systems::BasicVector<double>* output) const {
    output->get_mutable_value() =
        context.get_continuous_state_vector().CopyToVector();
  }

 private:
  const VectorX<double> time_constants_;
};

/// Maps a user state xₛ to the MPB state x, based on the preferred ordering
/// defined in allegro_common.cc
class DesiredStateToIDCRemap : public systems::LeafSystem<double> {
 public:
  DRAKE_NO_COPY_NO_MOVE_NO_ASSIGN(DesiredStateToIDCRemap);
  DesiredStateToIDCRemap(const MultibodyPlant<double>& control_plant) {
    this->DeclareVectorInputPort(
        "input",
        systems::BasicVector<double>(control_plant.num_velocities() * 2));
    this->DeclareVectorOutputPort(
        "output",
        systems::BasicVector<double>(control_plant.num_velocities() * 2),
        &DesiredStateToIDCRemap::remap_output);

    // Get the state/actuation mapping for the control plant.
    MatrixX<double> Sx, Sy;
    GetControlPortMapping(control_plant, &Sx, &Sy);
    Sx_inverse_ = Sx.inverse();
  }

  void remap_output(const systems::Context<double>& context,
                    systems::BasicVector<double>* output_vector) const {
    auto output_value = output_vector->get_mutable_value();
    auto input_value = this->EvalVectorInput(context, 0)->get_value();
    output_value = Sx_inverse_ * input_value;
  }

 private:
  MatrixX<double> Sx_inverse_;
};


/// Maps a MBP state x to the user preferred ordering xₛ defined in
/// allegro_common.cc
class MBPStateToPreferredStateRemap : public systems::LeafSystem<double> {
 public:
  DRAKE_NO_COPY_NO_MOVE_NO_ASSIGN(MBPStateToPreferredStateRemap);
  MBPStateToPreferredStateRemap(const MultibodyPlant<double>& full_plant) {
    this->DeclareVectorInputPort(
        "input", systems::BasicVector<double>(full_plant.num_positions() +
                                              full_plant.num_velocities()));
    this->DeclareVectorOutputPort(
        "output",
        systems::BasicVector<double>(kAllegroNumJoints * 2),
        &MBPStateToPreferredStateRemap::remap_output);

    // Get the state/actuation mapping for the control plant.
    MatrixX<double> Sx, Sy;
    GetControlPortMapping(full_plant, &Sx, &Sy);
    Sx_ = Sx;
  }

  void remap_output(const systems::Context<double>& context,
                    systems::BasicVector<double>* output_vector) const {
    auto output_value = output_vector->get_mutable_value();
    auto input_value = this->EvalVectorInput(context, 0)->get_value();
    output_value = Sx_ * input_value;
  }

 private:
  MatrixX<double> Sx_;
};


/// Remaps the input vector (which is mapped using the code's torque vector
/// mapping and corresponds to the generalized force output of the ID controller
/// using a control plant with only the hand) into the output vector (which is
/// mapped using the code's position vector mapping and corresponds to the
/// generalized force input for the full simulation plant containing hand and
/// object).
class MapTorqueToPositionVector : public systems::LeafSystem<double> {
 public:
  DRAKE_NO_COPY_NO_MOVE_NO_ASSIGN(MapTorqueToPositionVector);
  MapTorqueToPositionVector(const MultibodyPlant<double>* plant,
                            ModelInstanceIndex gripper_instance)
      : plant_(plant), gripper_instance_(gripper_instance) {
    DRAKE_DEMAND(plant != nullptr);
    this->DeclareVectorInputPort(
        "input", systems::BasicVector<double>(plant->num_actuators()));
    this->DeclareVectorOutputPort(
        "output", systems::BasicVector<double>(plant->num_velocities()),
        &MapTorqueToPositionVector::remap_output);
  }

  void remap_output(const systems::Context<double>& context,
                    systems::BasicVector<double>* output_vector) const {
    auto output_value = output_vector->get_mutable_value();
    output_value.setZero();
    auto input_value = this->EvalVectorInput(context, 0)->get_value();
    VectorX<double> hand_actuator_values(kAllegroNumJoints);
    plant_->SetVelocitiesInArray(gripper_instance_, input_value, &output_value);
  }

 private:
  const MultibodyPlant<double>* plant_;
  const ModelInstanceIndex gripper_instance_;
};

void DoMain() {
  DRAKE_DEMAND(FLAGS_simulation_time > 0);

  systems::DiagramBuilder<double> builder;
  DrakeLcm dlcm;
  auto lcm = builder.AddSystem<systems::lcm::LcmInterfaceSystem>(&dlcm);

  geometry::SceneGraph<double>& scene_graph =
      *builder.AddSystem<geometry::SceneGraph>();
  scene_graph.set_name("scene_graph");

  MultibodyPlant<double>& plant =
      *builder.AddSystem<MultibodyPlant>(FLAGS_max_time_step);
  plant.RegisterAsSourceForSceneGraph(&scene_graph);
  std::string hand_model_path;
  if (FLAGS_use_right_hand)
    hand_model_path = FindResourceOrThrow(
        "drake/manipulation/models/"
        "allegro_hand_description/sdf/allegro_hand_description_right.sdf");
  else
    hand_model_path = FindResourceOrThrow(
        "drake/manipulation/models/"
        "allegro_hand_description/sdf/allegro_hand_description_left.sdf");

  const std::string object_model_path = FindResourceOrThrow(
      "drake/examples/allegro_hand/teleop_manus_IDC/block.sdf");

  multibody::Parser parser(&plant);
  const ModelInstanceIndex hand_index =
      parser.AddModelFromFile(hand_model_path);
  parser.AddModelFromFile(object_model_path);

  // Weld the hand to the world frame
  const auto& joint_hand_root = plant.GetBodyByName("hand_root");
  const math::RotationMatrix<double> R_WH =
      math::RotationMatrix<double>::MakeYRotation(FLAGS_hand_angle / 180 *
                                                  M_PI);
  const Vector3<double> p_WoHo_W = Eigen::Vector3d(0, 0, FLAGS_hand_height);
  const math::RigidTransform<double> X_WA(R_WH, p_WoHo_W);
  plant.AddJoint<multibody::WeldJoint>("weld_hand", plant.world_body(), nullopt,
                                       joint_hand_root, nullopt, X_WA);

  if (!FLAGS_add_gravity) {
    plant.mutable_gravity_field().set_gravity_vector(Eigen::Vector3d::Zero());
  }

  // Create the controlled plant. Contains only the hand (no objects).
  MultibodyPlant<double> control_plant(FLAGS_max_time_step);
  multibody::Parser(&control_plant).AddModelFromFile(hand_model_path);
  control_plant.AddJoint<multibody::WeldJoint>(
      "weld_hand", control_plant.world_body(), nullopt,
      control_plant.GetBodyByName("hand_root"), nullopt,
      math::RigidTransformd::Identity());

  // Add a floor (an infinite halfspace) to the plant
  const Vector4<double> color(1.0, 1.0, 1.0, 1.0);
  const drake::multibody::CoulombFriction<double> coef_friction_floor(
      FLAGS_floor_coef_static_friction, FLAGS_floor_coef_kinetic_friction);
  plant.RegisterVisualGeometry(
      plant.world_body(), math::RigidTransformd::Identity(),
      geometry::HalfSpace(), "FloorVisualGeometry", color);
  plant.RegisterCollisionGeometry(
      plant.world_body(), math::RigidTransformd::Identity(),
      geometry::HalfSpace(), "InclinedPlaneCollisionGeometry",
      coef_friction_floor);

  // Now the plant is complete.
  plant.Finalize();
  control_plant.Finalize();

  DRAKE_DEMAND(plant.num_actuators() == 16);
  DRAKE_DEMAND(plant.num_actuated_dofs() == 16);

  // Add inverse dynamics controller
  auto IDC =
      builder
          .AddSystem<systems::controllers::InverseDynamicsController<double>>(
              control_plant,
              Eigen::VectorXd::Ones(kAllegroNumJoints) * FLAGS_kp,
              Eigen::VectorXd::Ones(kAllegroNumJoints) * FLAGS_ki,
              Eigen::VectorXd::Ones(kAllegroNumJoints) * FLAGS_kd, false);

  // Add demultiplexer to pass only first elements of remap system output to
  // status sender
  std::vector<int> output_sizes = {kAllegroNumJoints, 6};
  auto demultiplexer =
      builder.AddSystem<systems::Demultiplexer<double>>(output_sizes);

  // Create the status publisher and sender to log hand info so it is visible
  // on LCM Spy
  auto& hand_status_pub = *builder.AddSystem(
      systems::lcm::LcmPublisherSystem::Make<lcmt_allegro_status>(
          "ALLEGRO_STATUS", lcm, kLcmStatusPeriod /* publish period */));
  hand_status_pub.set_name("hand_status_publisher");
  auto& status_sender =
      *builder.AddSystem<AllegroStatusSender>(kAllegroNumJoints);
  status_sender.set_name("status_sender");

  // Add system to remap control ports to match indexing of state ports
  auto remap_sys =
      builder.AddSystem<MapTorqueToPositionVector>(&plant, hand_index);

  // Create a constant zero vector to connect to the actuation input port of
  // MBP since we don't use it (we use the generalized forces input).
  auto const_src = builder.AddSystem<systems::ConstantVectorSource>(
      VectorX<double>::Zero(kAllegroNumJoints));

  // Create the command subscriber for the hand.
  auto& hand_command_sub = *builder.AddSystem(
      systems::lcm::LcmSubscriberSystem::Make<lcmt_allegro_command>(
          "ALLEGRO_COMMAND", lcm));
  hand_command_sub.set_name("hand_command_subscriber");
  auto& hand_command_receiver =
      *builder.AddSystem<AllegroCommandReceiver>(kAllegroNumJoints);
  hand_command_receiver.set_name("hand_command_receiver");

  // A system to remap the incoming state input to the IDC.
  auto desired_state_remap =
      builder.AddSystem<DesiredStateToIDCRemap>(control_plant);

  // Add low pass filter block
  auto filter = builder.AddSystem<LowPassFilter>(FLAGS_time_constant,
                                                 2 * kAllegroNumJoints);

  // Connect ports
  builder.Connect(remap_sys->get_output_port(0),
                  plant.get_applied_generalized_force_input_port());
  builder.Connect(const_src->get_output_port(),
                  plant.get_actuation_input_port());
  builder.Connect(remap_sys->get_output_port(0),
                  demultiplexer->get_input_port(0));
  builder.Connect(demultiplexer->get_output_port(0),
                  status_sender.get_commanded_torque_input_port());
  builder.Connect(plant.get_state_output_port(hand_index),
                  status_sender.get_state_input_port());
  builder.Connect(status_sender.get_output_port(0),
                  hand_status_pub.get_input_port());
  builder.Connect(hand_command_sub.get_output_port(),
                  hand_command_receiver.get_input_port(0));
  builder.Connect(hand_command_receiver.get_commanded_state_output_port(),
                  filter->get_input_port(0));
  builder.Connect(filter->get_output_port(0),
                  desired_state_remap->get_input_port(0));
  builder.Connect(desired_state_remap->get_output_port(0),
                  IDC->get_input_port_desired_state());
  builder.Connect(plant.get_state_output_port(hand_index),
                  IDC->get_input_port_estimated_state());
  builder.Connect(*IDC, *remap_sys);
  builder.Connect(hand_command_receiver.get_commanded_state_output_port(),
                  status_sender.get_command_input_port());

  // Connect scenegraph and drake visualizer
  geometry::ConnectDrakeVisualizer(&builder, scene_graph, lcm);
  DRAKE_DEMAND(!!plant.get_source_id());
  builder.Connect(
      plant.get_geometry_poses_output_port(),
      scene_graph.get_source_pose_port(plant.get_source_id().value()));
  builder.Connect(scene_graph.get_query_output_port(),
                  plant.get_geometry_query_input_port());

  // Publish contact results for visualization.
  multibody::ConnectContactResultsToDrakeVisualizer(&builder, plant, lcm);

<<<<<<< HEAD
  // If state logging is desired, add signal logging and map data into loggers
  auto desired_state_logger =
          LogOutput(hand_command_receiver.get_commanded_state_output_port(),&builder);
  auto actual_state_logger = LogOutput(plant.get_state_output_port(),&builder);
=======
  // Publish the (post-filtered) commanded positions vs. actual positions.
  auto mbp_remapped_state =
      builder.AddSystem<MBPStateToPreferredStateRemap>(plant);
  builder.Connect(plant.get_state_output_port(),
                  mbp_remapped_state->get_input_port(0));
  systems::lcm::ConnectLcmScope(filter->get_output_port(0),
                                "FILTERED_COMMANDED_POS", &builder, &dlcm);
  systems::lcm::ConnectLcmScope(mbp_remapped_state->get_output_port(0),
                                "ACTUAL_POS", &builder, &dlcm);
>>>>>>> f908762d

  // Build diagram
  std::unique_ptr<systems::Diagram<double>> diagram = builder.Build();

  // Create a context for this system
  std::unique_ptr<systems::Context<double>> diagram_context =
      diagram->CreateDefaultContext();
  diagram->SetDefaultContext(diagram_context.get());
  systems::Context<double>& plant_context =
      diagram->GetMutableSubsystemContext(plant, diagram_context.get());
  diagram_context->EnableCaching();

  // Set initial conditions for block
  const multibody::Body<double>& block = plant.GetBodyByName("main_body");
  RigidTransformd X_WM(
      RollPitchYawd(M_PI / 2, 0, 0),
      Eigen::Vector3d(FLAGS_object_x, FLAGS_object_y, FLAGS_object_z));
  plant.SetFreeBodyPose(&plant_context, block, X_WM);

  // Set up simulator.
  systems::Simulator<double> simulator(*diagram, std::move(diagram_context));

  simulator.reset_integrator<drake::systems::RungeKutta2Integrator<double>>(
      *diagram, FLAGS_rk_time_step, &simulator.get_mutable_context());

  simulator.set_target_realtime_rate(FLAGS_target_realtime_rate);
  simulator.Initialize();
  simulator.AdvanceTo(FLAGS_simulation_time);

  drake::log()->info("Num steps taken: {}", simulator.get_num_steps_taken());

  // If desired, print logged data to file
  if (FLAGS_log_state) {
      // Gets the time stamps when each data point is saved.
      const auto& desired_times = desired_state_logger->sample_times();
      // Gets the logged data.
      const auto& desired_data = desired_state_logger->data();
      // Gets the time stamps when each data point is saved.
      const auto& actual_times = actual_state_logger->sample_times();
      // Gets the logged data.
      const auto& actual_data = actual_state_logger->data();

      std::fstream outfile;
      outfile.open("test.txt", std::fstream::out);
      outfile << desired_times.transpose() << std::endl;
      outfile << desired_data << std::endl;
      outfile << actual_times.transpose() << std::endl;
      outfile << actual_data << std::endl;
      outfile.close();
  }
}
}  // namespace allegro_hand
}  // namespace examples
}  // namespace drake

int main(int argc, char* argv[]) {
  gflags::SetUsageMessage("A dynamic simulation for the Allegro hand.");
  gflags::ParseCommandLineFlags(&argc, &argv, true);
  drake::examples::allegro_hand::DoMain();
  return 0;
}<|MERGE_RESOLUTION|>--- conflicted
+++ resolved
@@ -386,13 +386,11 @@
 
   // Publish contact results for visualization.
   multibody::ConnectContactResultsToDrakeVisualizer(&builder, plant, lcm);
-
-<<<<<<< HEAD
-  // If state logging is desired, add signal logging and map data into loggers
+  
+  // Add signal logging and map data into loggers
   auto desired_state_logger =
           LogOutput(hand_command_receiver.get_commanded_state_output_port(),&builder);
   auto actual_state_logger = LogOutput(plant.get_state_output_port(),&builder);
-=======
   // Publish the (post-filtered) commanded positions vs. actual positions.
   auto mbp_remapped_state =
       builder.AddSystem<MBPStateToPreferredStateRemap>(plant);
@@ -402,7 +400,6 @@
                                 "FILTERED_COMMANDED_POS", &builder, &dlcm);
   systems::lcm::ConnectLcmScope(mbp_remapped_state->get_output_port(0),
                                 "ACTUAL_POS", &builder, &dlcm);
->>>>>>> f908762d
 
   // Build diagram
   std::unique_ptr<systems::Diagram<double>> diagram = builder.Build();
