--- conflicted
+++ resolved
@@ -2710,14 +2710,9 @@
 template DLLEXPORT_RBM GradientVar<double, Eigen::Dynamic, Eigen::Dynamic> RigidBodyManipulator::massMatrix(int);
 template DLLEXPORT_RBM GradientVar<double, Eigen::Dynamic, 1> RigidBodyManipulator::inverseDynamics(std::map<int, std::unique_ptr<GradientVar<double, TWIST_SIZE, 1> > >& f_ext, GradientVar<double, Eigen::Dynamic, 1>* vd, int);
 
-<<<<<<< HEAD
-template DLLEXPORT_RBM void RigidBodyManipulator::HandC(double* const, double * const, MatrixBase< Map<MatrixXd> > * const, MatrixBase< Map<MatrixXd> > &, MatrixBase< Map<VectorXd> > &, MatrixBase< Map<MatrixXd> > *, MatrixBase< Map<MatrixXd> > *, MatrixBase< Map<MatrixXd> > * const);
-template DLLEXPORT_RBM void RigidBodyManipulator::HandC(double* const, double * const, MatrixBase< MatrixXd > * const, MatrixBase< MatrixXd > &, MatrixBase< VectorXd > &, MatrixBase< MatrixXd > *, MatrixBase< MatrixXd > *, MatrixBase< MatrixXd > * const);
-
-template DLLEXPORT_RBM GradientVar<double, Eigen::Dynamic, 1> RigidBodyManipulator::positionConstraints(int);
-=======
 template DLLEXPORT_RBM void RigidBodyManipulator::HandC(MatrixBase<VectorXd> const &, MatrixBase<VectorXd> const &, MatrixBase< Map<MatrixXd> > * const, MatrixBase< Map<MatrixXd> > &, MatrixBase< Map<VectorXd> > &, MatrixBase< Map<MatrixXd> > *, MatrixBase< Map<MatrixXd> > *, MatrixBase< Map<MatrixXd> > * const);
 template DLLEXPORT_RBM void RigidBodyManipulator::HandC(MatrixBase<VectorXd> const &, MatrixBase<VectorXd> const &, MatrixBase< MatrixXd > * const, MatrixBase< MatrixXd > &, MatrixBase< VectorXd > &, MatrixBase< MatrixXd > *, MatrixBase< MatrixXd > *, MatrixBase< MatrixXd > * const);
 template DLLEXPORT_RBM void RigidBodyManipulator::HandC(MatrixBase< Map<VectorXd> > const &, MatrixBase< Map<VectorXd> > const &, MatrixBase< Map<MatrixXd> > * const, MatrixBase< Map<MatrixXd> > &, MatrixBase< Map<VectorXd> > &, MatrixBase< Map<MatrixXd> > *, MatrixBase< Map<MatrixXd> > *, MatrixBase< Map<MatrixXd> > * const);
 template DLLEXPORT_RBM void RigidBodyManipulator::HandC(MatrixBase< Map<VectorXd> > const &, MatrixBase< Map<VectorXd> > const &, MatrixBase< MatrixXd > * const, MatrixBase< MatrixXd > &, MatrixBase< VectorXd > &, MatrixBase< MatrixXd > *, MatrixBase< MatrixXd > *, MatrixBase< MatrixXd > * const);
->>>>>>> ffd2cb75
+
+template DLLEXPORT_RBM GradientVar<double, Eigen::Dynamic, 1> RigidBodyManipulator::positionConstraints(int);